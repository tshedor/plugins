// Copyright 2017 The Chromium Authors. All rights reserved.
// Use of this source code is governed by a BSD-style license that can be
// found in the LICENSE file.

import 'dart:async';

import 'package:flutter/services.dart';
import 'package:meta/meta.dart';

/// Represents user data returned from an identity provider.
class UserInfo {
  final Map<dynamic, dynamic> _data;

  UserInfo._(this._data);

  /// The provider identifier.
  String get providerId => _data['providerId'];

  /// The provider’s user ID for the user.
  String get uid => _data['uid'];

  /// The name of the user.
  String get displayName => _data['displayName'];

  /// The URL of the user’s profile photo.
  String get photoUrl => _data['photoUrl'];

  /// The user’s email address.
  String get email => _data['email'];

  /// The user's phone number.
  String get phoneNumber => _data['phoneNumber'];

  @override
  String toString() {
    return '$runtimeType($_data)';
  }
}

/// Represents user profile data that can be updated by [updateProfile]
///
/// The purpose of having separate class with a map is to give possibility
/// to check if value was set to null or not provided
class UserUpdateInfo {
  /// Container of data that will be send in update request
  final Map<String, String> _updateData = <String, String>{};

  set displayName(String displayName) =>
      _updateData["displayName"] = displayName;

  String get displayName => _updateData["displayName"];

  set photoUrl(String photoUri) => _updateData["photoUrl"] = photoUri;

  String get photoUrl => _updateData["photoUrl"];
}

/// Represents a user.
class FirebaseUser extends UserInfo {
  final List<UserInfo> providerData;

  FirebaseUser._(Map<dynamic, dynamic> data)
      : providerData = data['providerData']
            .map<UserInfo>((dynamic item) => new UserInfo._(item))
            .toList(),
        super._(data);

  // Returns true if the user is anonymous; that is, the user account was
  // created with signInAnonymously() and has not been linked to another
  // account.
  bool get isAnonymous => _data['isAnonymous'];

  /// Returns true if the user's email is verified.
  bool get isEmailVerified => _data['isEmailVerified'];

  /// Obtains the id token for the current user, forcing a [refresh] if desired.
  ///
  /// Useful when authenticating against your own backend. Use our server
  /// SDKs or follow the official documentation to securely verify the
  /// integrity and validity of this token.
  ///
  /// Completes with an error if the user is signed out.
  ///
  Future<String> getIdToken({bool refresh = false}) async {
    return await FirebaseAuth.channel.invokeMethod('getIdToken', <String, bool>{
      'refresh': refresh,
    });
  }

  /// Initiates email verification for the user.
  ///
  Future<void> sendEmailVerification() async {
    await FirebaseAuth.channel.invokeMethod('sendEmailVerification');
  }

  /// Manually refreshes the data of the current user (for example,
  /// attached providers, display name, and so on).
  ///
  Future<void> reload() async {
    await FirebaseAuth.channel.invokeMethod('reload');
  }

  /// Deletes the user record from your Firebase project's database.
  ///
  Future<void> delete() async {
    await FirebaseAuth.channel.invokeMethod('delete');
  }

  /// Updates the email address of the user.
  ///
  /// The original email address recipient will receive an email that allows
  /// them to revoke the email address change, in order to protect them
  /// from account hijacking.
  ///
  /// **Important**: This is a security sensitive operation that requires
  /// the user to have recently signed in.
  ///
  /// Errors:
  ///   • `ERROR_INVALID_CREDENTIAL` - If the email address is malformed.
  ///   • `ERROR_EMAIL_ALREADY_IN_USE` - If the email is already in use by a different account.
  ///   • `ERROR_USER_DISABLED` - If the user has been disabled (for example, in the Firebase console)
  ///   • `ERROR_USER_NOT_FOUND` - If the user has been deleted (for example, in the Firebase console)
  ///   • `ERROR_REQUIRES_RECENT_LOGIN` - If the user's last sign-in time does not meet the security threshold.
  ///   • `ERROR_OPERATION_NOT_ALLOWED` - Indicates that Email & Password accounts are not enabled.
  ///
  Future<void> updateEmail(String email) async {
    assert(email != null);
    return await FirebaseAuth.channel.invokeMethod(
      'updateEmail',
      <String, String>{'email': email},
    );
  }

  /// Updates the password of the user.
  ///
  /// Anonymous users who update both their email and password will no
  /// longer be anonymous. They will be able to log in with these credentials.
  ///
  /// **Important**: This is a security sensitive operation that requires
  /// the user to have recently signed in.
  ///
  /// Errors:
  ///   • `ERROR_WEAK_PASSWORD` - If the password is not strong enough.
  ///   • `ERROR_USER_DISABLED` - If the user has been disabled (for example, in the Firebase console)
  ///   • `ERROR_USER_NOT_FOUND` - If the user has been deleted (for example, in the Firebase console)
  ///   • `ERROR_REQUIRES_RECENT_LOGIN` - If the user's last sign-in time does not meet the security threshold.
  ///   • `ERROR_OPERATION_NOT_ALLOWED` - Indicates that Email & Password accounts are not enabled.
  ///
  Future<void> updatePassword(String password) async {
    assert(password != null);
    return await FirebaseAuth.channel.invokeMethod(
      'updatePassword',
      <String, String>{'password': password},
    );
  }

  /// Updates the user profile information.
  ///
  /// Errors:
  ///   • `ERROR_USER_DISABLED` - If the user has been disabled (for example, in the Firebase console)
  ///   • `ERROR_USER_NOT_FOUND` - If the user has been deleted (for example, in the Firebase console)
  ///
  Future<void> updateProfile(UserUpdateInfo userUpdateInfo) async {
    assert(userUpdateInfo != null);
    return await FirebaseAuth.channel.invokeMethod(
      'updateProfile',
      userUpdateInfo._updateData,
    );
  }

  /// Detaches Email & Password from this user.
  ///
  /// This detaches the Email & Password from the current user. This will
  /// prevent the user from signing in to this account with those credentials.
  ///
  /// **Important**: This is a security sensitive operation that requires
  /// the user to have recently signed in.
  ///
  /// Errors:
  ///   • `ERROR_NO_SUCH_PROVIDER` - If the user does not have an Email & Password linked to their account.
  ///   • `ERROR_REQUIRES_RECENT_LOGIN` - If the user's last sign-in time does not meet the security threshold.
  ///
  Future<void> unlinkEmailAndPassword() async {
    return await FirebaseAuth.channel.invokeMethod(
      'unlinkCredential',
      const <String, String>{'provider': 'password'},
    );
  }

  /// Detaches Google from this user.
  ///
  /// This detaches the Google Account from the current user. This will
  /// prevent the user from signing in to this account with those credentials.
  ///
  /// **Important**: This is a security sensitive operation that requires
  /// the user to have recently signed in.
  ///
  /// Errors:
  ///   • `ERROR_NO_SUCH_PROVIDER` - If the user does not have a Google Account linked to their account.
  ///   • `ERROR_REQUIRES_RECENT_LOGIN` - If the user's last sign-in time does not meet the security threshold.
  ///
  Future<void> unlinkGoogleCredential() async {
    return await FirebaseAuth.channel.invokeMethod(
      'unlinkCredential',
      const <String, String>{'provider': 'google.com'},
    );
  }

  /// Detaches Facebook from this user.
  ///
  /// This detaches the Facebook Account from the current user. This will
  /// prevent the user from signing in to this account with those credentials.
  ///
  /// **Important**: This is a security sensitive operation that requires
  /// the user to have recently signed in.
  ///
  /// Errors:
  ///   • `ERROR_NO_SUCH_PROVIDER` - If the user does not have a Facebook Account linked to their account.
  ///   • `ERROR_REQUIRES_RECENT_LOGIN` - If the user's last sign-in time does not meet the security threshold.
  ///
  Future<void> unlinkFacebookCredential() async {
    return await FirebaseAuth.channel.invokeMethod(
      'unlinkCredential',
      const <String, String>{'provider': 'facebook.com'},
    );
  }

  /// Detaches Twitter from this user.
  ///
  /// This detaches the Twitter Account from the current user. This will
  /// prevent the user from signing in to this account with those credentials.
  ///
  /// **Important**: This is a security sensitive operation that requires
  /// the user to have recently signed in.
  ///
  /// Errors:
  ///   • `ERROR_NO_SUCH_PROVIDER` - If the user does not have a Twitter Account linked to their account.
  ///   • `ERROR_REQUIRES_RECENT_LOGIN` - If the user's last sign-in time does not meet the security threshold.
  ///
  Future<void> unlinkTwitterCredential() async {
    return await FirebaseAuth.channel.invokeMethod(
      'unlinkCredential',
      const <String, String>{'provider': 'twitter.com'},
    );
  }

  @override
  String toString() {
    return '$runtimeType($_data)';
  }
}

class AuthException implements Exception {
  final String code;
  final String message;
  const AuthException(this.code, this.message);
}

typedef void PhoneVerificationCompleted(FirebaseUser firebaseUser);
typedef void PhoneVerificationFailed(AuthException error);
typedef void PhoneCodeSent(String verificationId, [int forceResendingToken]);
typedef void PhoneCodeAutoRetrievalTimeout(String verificationId);

class FirebaseAuth {
  @visibleForTesting
  static const MethodChannel channel = MethodChannel(
    'plugins.flutter.io/firebase_auth',
  );

  final Map<int, StreamController<FirebaseUser>> _authStateChangedControllers =
      <int, StreamController<FirebaseUser>>{};

  static int nextHandle = 0;
  final Map<int, Map<String, dynamic>> _phoneAuthCallbacks =
      <int, Map<String, dynamic>>{};

  /// Provides an instance of this class corresponding to the default app.
  ///
  /// TODO(jackson): Support for non-default apps.
  static FirebaseAuth instance = new FirebaseAuth._();

  FirebaseAuth._() {
    channel.setMethodCallHandler(_callHandler);
  }

  /// Receive [FirebaseUser] each time the user signIn or signOut or has changed.
  Stream<FirebaseUser> get onAuthStateChanged {
    Future<int> _handle;

    StreamController<FirebaseUser> controller;
    controller = new StreamController<FirebaseUser>.broadcast(onListen: () {
      _handle = channel
          .invokeMethod('startListeningAuthState')
          .then<int>((dynamic v) => v);
      _handle.then((int handle) {
        _authStateChangedControllers[handle] = controller;
      });
    }, onCancel: () {
      _handle.then((int handle) async {
        await channel.invokeMethod(
            "stopListeningAuthState", <String, int>{"id": handle});
        _authStateChangedControllers.remove(handle);
      });
    });

    return controller.stream;
  }

  /// Asynchronously creates and becomes an anonymous user.
  ///
  /// If there is already an anonymous user signed in, that user will be
  /// returned instead. If there is any other existing user signed in, that
  /// user will be signed out.
  ///
  /// **Important**: You must enable Anonymous accounts in the Auth section
  /// of the Firebase console before being able to use them.
  ///
  /// Errors:
  ///   • `ERROR_OPERATION_NOT_ALLOWED` - Indicates that Anonymous accounts are not enabled.
  ///
  Future<FirebaseUser> signInAnonymously() async {
    final Map<dynamic, dynamic> data =
        await channel.invokeMethod('signInAnonymously');
    final FirebaseUser currentUser = new FirebaseUser._(data);
    return currentUser;
  }

  /// Tries to create a new user account with the given email address and password.
  ///
  /// If successful, it also signs the user in into the app and updates
  /// the [onAuthStateChanged] stream.
  ///
  /// Errors:
  ///   • `ERROR_WEAK_PASSWORD` - If the password is not strong enough.
  ///   • `ERROR_INVALID_CREDENTIAL` - If the email address is malformed.
  ///   • `ERROR_EMAIL_ALREADY_IN_USE` - If the email is already in use by a different account.
  ///
  Future<FirebaseUser> createUserWithEmailAndPassword({
    @required String email,
    @required String password,
  }) async {
    assert(email != null);
    assert(password != null);
    final Map<dynamic, dynamic> data = await channel.invokeMethod(
      'createUserWithEmailAndPassword',
      <String, String>{
        'email': email,
        'password': password,
      },
    );
    final FirebaseUser currentUser = new FirebaseUser._(data);
    return currentUser;
  }

  @Deprecated("Please use fetchSignInMethodsForEmail() instead.")
  Future<List<String>> fetchProvidersForEmail({
    @required String email,
  }) =>
      fetchSignInMethodsForEmail(email: email);

  /// Returns a list of sign-in methods that can be used to sign in a given
  /// user (identified by its main email address).
  ///
  /// This method is useful when you support multiple authentication mechanisms
  /// if you want to implement an email-first authentication flow.
  ///
  /// Errors:
  ///   • `ERROR_INVALID_CREDENTIAL` - If the [email] address is malformed.
  ///   • `ERROR_USER_NOT_FOUND` - If there is no user corresponding to the given [email] address.
  ///
  Future<List<String>> fetchSignInMethodsForEmail({
    @required String email,
  }) async {
    assert(email != null);
    final List<dynamic> providers = await channel.invokeMethod(
      'fetchSignInMethodsForEmail',
      <String, String>{
        'email': email,
      },
    );
    return providers?.cast<String>();
  }

  /// Triggers the Firebase Authentication backend to send a password-reset
  /// email to the given email address, which must correspond to an existing
  /// user of your app.
  ///
  /// Errors:
  ///   • `ERROR_INVALID_EMAIL` - If the [email] address is malformed.
  ///   • `ERROR_USER_NOT_FOUND` - If there is no user corresponding to the given [email] address.
  ///
  Future<void> sendPasswordResetEmail({
    @required String email,
  }) async {
    assert(email != null);
    return await channel.invokeMethod(
      'sendPasswordResetEmail',
      <String, String>{
        'email': email,
      },
    );
  }

  /// Tries to sign in a user with the given email address and password.
  ///
  /// If successful, it also signs the user in into the app and updates
  /// the [onAuthStateChanged] stream.
  ///
  /// **Important**: You must enable Email & Password accounts in the Auth
  /// section of the Firebase console before being able to use them.
  ///
  /// Errors:
  ///   • `ERROR_INVALID_EMAIL` - If the [email] address is malformed.
  ///   • `ERROR_WRONG_PASSWORD` - If the [password] is wrong.
  ///   • `ERROR_USER_NOT_FOUND` - If there is no user corresponding to the given [email] address, or if the user has been deleted.
  ///   • `ERROR_USER_DISABLED` - If the user has been disabled (for example, in the Firebase console)
  ///   • `ERROR_TOO_MANY_REQUESTS` - If there was too many attempts to sign in as this user.
  ///   • `ERROR_OPERATION_NOT_ALLOWED` - Indicates that Email & Password accounts are not enabled.
  ///
  Future<FirebaseUser> signInWithEmailAndPassword({
    @required String email,
    @required String password,
  }) async {
    assert(email != null);
    assert(password != null);
    final Map<dynamic, dynamic> data = await channel.invokeMethod(
      'signInWithEmailAndPassword',
      <String, String>{
        'email': email,
        'password': password,
      },
    );
    final FirebaseUser currentUser = new FirebaseUser._(data);
    return currentUser;
  }

  /// Tries to sign in a user with the given Google [idToken] and [accessToken].
  ///
  /// If successful, it also signs the user in into the app and updates
  /// the [onAuthStateChanged] stream.
  ///
  /// If the user doesn't have an account already, one will be created automatically.
  ///
  /// **Important**: You must enable Google accounts in the Auth section
  /// of the Firebase console before being able to use them.
  ///
  /// Errors:
  ///   • `ERROR_INVALID_CREDENTIAL` - If the [authToken] or [authTokenSecret] is malformed or has expired.
  ///   • `ERROR_USER_DISABLED` - If the user has been disabled (for example, in the Firebase console)
  ///   • `ERROR_ACCOUNT_EXISTS_WITH_DIFFERENT_CREDENTIAL` - If there already exists an account with the email address asserted by Google.
  ///       Resolve this case by calling [fetchSignInMethodsForEmail] and then asking the user to sign in using one of them.
  ///       This error will only be thrown if the "One account per email address" setting is enabled in the Firebase console (recommended).
  ///   • `ERROR_OPERATION_NOT_ALLOWED` - Indicates that Google accounts are not enabled.
  ///
  Future<FirebaseUser> signInWithGoogle({
    @required String idToken,
    @required String accessToken,
  }) async {
    assert(idToken != null);
    assert(accessToken != null);
    final Map<dynamic, dynamic> data = await channel.invokeMethod(
      'signInWithGoogle',
      <String, String>{
        'idToken': idToken,
        'accessToken': accessToken,
      },
    );
    final FirebaseUser currentUser = new FirebaseUser._(data);
    return currentUser;
  }

  /// Tries to sign in a user with the given Facebook [accessToken].
  ///
  /// If successful, it also signs the user in into the app and updates
  /// the [onAuthStateChanged] stream.
  ///
  /// If the user doesn't have an account already, one will be created automatically.
  ///
  /// **Important**: You must enable Facebook accounts in the Auth section
  /// of the Firebase console before being able to use them.
  ///
  /// Errors:
  ///   • `ERROR_INVALID_CREDENTIAL` - If the [accessToken] is malformed or has expired.
  ///   • `ERROR_USER_DISABLED` - If the user has been disabled (for example, in the Firebase console)
  ///   • `ERROR_ACCOUNT_EXISTS_WITH_DIFFERENT_CREDENTIAL` - If there already exists an account with the email address asserted by Facebook.
  ///       Resolve this case by calling [fetchSignInMethodsForEmail] and then asking the user to sign in using one of them.
  ///       This error will only be thrown if the "One account per email address" setting is enabled in the Firebase console (recommended).
  ///   • `ERROR_OPERATION_NOT_ALLOWED` - Indicates that Facebook accounts are not enabled.
  ///
  Future<FirebaseUser> signInWithFacebook(
      {@required String accessToken}) async {
    assert(accessToken != null);
    final Map<dynamic, dynamic> data =
        await channel.invokeMethod('signInWithFacebook', <String, String>{
      'accessToken': accessToken,
    });
    final FirebaseUser currentUser = new FirebaseUser._(data);
    return currentUser;
  }

  /// Tries to sign in a user with the given Twitter [authToken] and [authTokenSecret].
  ///
  /// If successful, it also signs the user in into the app and updates
  /// the [onAuthStateChanged] stream.
  ///
  /// If the user doesn't have an account already, one will be created automatically.
  ///
  /// **Important**: You must enable Twitter accounts in the Auth section
  /// of the Firebase console before being able to use them.
  ///
  /// Errors:
  ///   • `ERROR_INVALID_CREDENTIAL` - If the [authToken] or [authTokenSecret] is malformed or has expired.
  ///   • `ERROR_USER_DISABLED` - If the user has been disabled (for example, in the Firebase console)
  ///   • `ERROR_ACCOUNT_EXISTS_WITH_DIFFERENT_CREDENTIAL` - If there already exists an account with the email address asserted by Twitter.
  ///       Resolve this case by calling [fetchSignInMethodsForEmail] and then asking the user to sign in using one of them.
  ///       This error will only be thrown if the "One account per email address" setting is enabled in the Firebase console (recommended).
  ///   • `ERROR_OPERATION_NOT_ALLOWED` - Indicates that Twitter accounts are not enabled.
  ///
  Future<FirebaseUser> signInWithTwitter({
    @required String authToken,
    @required String authTokenSecret,
  }) async {
    assert(authToken != null);
    assert(authTokenSecret != null);
    final Map<dynamic, dynamic> data =
        await channel.invokeMethod('signInWithTwitter', <String, String>{
      'authToken': authToken,
      'authTokenSecret': authTokenSecret,
    });
    final FirebaseUser currentUser = new FirebaseUser._(data);
    return currentUser;
  }

  /// Tries to sign in a user with the given Phone [verificationId] and [smsCode].
  ///
  /// If successful, it also signs the user in into the app and updates
  /// the [onAuthStateChanged] stream.
  ///
  /// If the user doesn't have an account already, one will be created automatically.
  ///
  /// **Important**: You must enable Phone accounts in the Auth section
  /// of the Firebase console before being able to use them.
  ///
  /// Errors:
  ///   • `ERROR_INVALID_CREDENTIAL` - If the [verificationId] or [smsCode] is malformed or has expired.
  ///   • `ERROR_USER_DISABLED` - If the user has been disabled (for example, in the Firebase console)
  ///   • `ERROR_OPERATION_NOT_ALLOWED` - Indicates that Phone accounts are not enabled.
  ///
  Future<FirebaseUser> signInWithPhoneNumber({
    @required String verificationId,
    @required String smsCode,
  }) async {
    final Map<dynamic, dynamic> data = await channel.invokeMethod(
      'signInWithPhoneNumber',
      <String, String>{
        'verificationId': verificationId,
        'smsCode': smsCode,
      },
    );
    final FirebaseUser currentUser = new FirebaseUser._(data);
    return currentUser;
  }

  /// Starts the phone number verification process for the given phone number.
  ///
  /// Either sends an SMS with a 6 digit code to the phone number specified,
  /// or sign's the user in and [verificationCompleted] is called.
  ///
  /// No duplicated SMS will be sent out upon re-entry (before timeout).
  ///
  /// Make sure to test all scenarios below:
  ///   • You directly get logged in if Google Play Services verified the phone
  ///     number instantly or helped you auto-retrieve the verification code.
  ///   • Auto-retrieve verification code timed out.
  ///   • Error cases when you receive [verificationFailed] callback.
  ///
  /// [phoneNumber] The phone number for the account the user is signing up
  ///   for or signing into. Make sure to pass in a phone number with country
  ///   code prefixed with plus sign ('+').
  ///
  /// [timeout] The maximum amount of time you are willing to wait for SMS
  ///   auto-retrieval to be completed by the library. Maximum allowed value
  ///   is 2 minutes. Use 0 to disable SMS-auto-retrieval. Setting this to 0
  ///   will also cause [codeAutoRetrievalTimeout] to be called immediately.
  ///   If you specified a positive value less than 30 seconds, library will
  ///   default to 30 seconds.
  ///
  /// [forceResendingToken] The [forceResendingToken] obtained from [codeSent]
  ///   callback to force re-sending another verification SMS before the
  ///   auto-retrieval timeout.
  ///
  /// [verificationCompleted] This callback must be implemented.
  ///   It will trigger when an SMS is auto-retrieved or the phone number has
  ///   been instantly verified. The callback will provide a [FirebaseUser].
  ///
  /// [verificationFailed] This callback must be implemented.
  ///   Triggered when an error occurred during phone number verification.
  ///
  /// [codeSent] Optional callback.
  ///   It will trigger when an SMS has been sent to the users phone,
  ///   and will include a [verificationId] and [forceResendingToken].
  ///
  /// [codeAutoRetrievalTimeout] Optional callback.
  ///   It will trigger when SMS auto-retrieval times out and provide a
  ///   [verificationId].
  ///
  Future<void> verifyPhoneNumber({
    @required String phoneNumber,
    @required Duration timeout,
    int forceResendingToken,
    @required PhoneVerificationCompleted verificationCompleted,
    @required PhoneVerificationFailed verificationFailed,
    @required PhoneCodeSent codeSent,
    @required PhoneCodeAutoRetrievalTimeout codeAutoRetrievalTimeout,
  }) async {
    final Map<String, dynamic> callbacks = <String, dynamic>{
      'PhoneVerificationCompleted': verificationCompleted,
      'PhoneVerificationFailed': verificationFailed,
      'PhoneCodeSent': codeSent,
      'PhoneCodeAuthRetrievalTimeout': codeAutoRetrievalTimeout,
    };
    nextHandle += 1;
    _phoneAuthCallbacks[nextHandle] = callbacks;

    final Map<String, dynamic> params = <String, dynamic>{
      'handle': nextHandle,
      'phoneNumber': phoneNumber,
      'timeout': timeout.inMilliseconds,
      'forceResendingToken': forceResendingToken,
    };

    await channel.invokeMethod('verifyPhoneNumber', params);
  }

  /// Tries to sign in a user with a given Custom Token [token].
  ///
  /// If successful, it also signs the user in into the app and updates
  /// the [onAuthStateChanged] stream.
  ///
  /// Use this method after you retrieve a Firebase Auth Custom Token from your server.
  ///
  /// If the user identified by the [uid] specified in the token doesn't
  /// have an account already, one will be created automatically.
  ///
  /// Read how to use Custom Token authentication and the cases where it is
  /// useful in [the guides](https://firebase.google.com/docs/auth/android/custom-auth).
  ///
  /// Errors:
  ///   • `ERROR_INVALID_CUSTOM_TOKEN` - The custom token format is incorrect.
  ///     Please check the documentation.
  ///   • `ERROR_CUSTOM_TOKEN_MISMATCH` - Invalid configuration.
  ///     Ensure your app's SHA1 is correct in the Firebase console.
  ///
  Future<FirebaseUser> signInWithCustomToken({@required String token}) async {
    assert(token != null);
    final Map<dynamic, dynamic> data = await channel.invokeMethod(
      'signInWithCustomToken',
      <String, String>{
        'token': token,
      },
    );
    final FirebaseUser currentUser = new FirebaseUser._(data);
    return currentUser;
  }

  /// Signs out the current user and clears it from the disk cache.
  ///
  /// If successful, it signs the user out of the app and updates
  /// the [onAuthStateChanged] stream.
  ///
  Future<void> signOut() async {
    return await channel.invokeMethod("signOut");
  }

  /// Returns the currently signed-in [FirebaseUser] or [null] if there is none.
  Future<FirebaseUser> currentUser() async {
    final Map<dynamic, dynamic> data =
        await channel.invokeMethod("currentUser");
    final FirebaseUser currentUser =
        data == null ? null : new FirebaseUser._(data);
    return currentUser;
  }

  /// Links the given [email] and [password] to the current user.
  ///
  /// This allows the user to sign in to this account in the future with
  /// the given [email] and [password].
  ///
  /// Errors:
  ///   • `ERROR_WEAK_PASSWORD` - If the password is not strong enough.
  ///   • `ERROR_INVALID_CREDENTIAL` - If the email address is malformed.
  ///   • `ERROR_CREDENTIAL_ALREADY_IN_USE` - If the email is already in use by a different account.
  ///   • `ERROR_USER_DISABLED` - If the user has been disabled (for example, in the Firebase console)
  ///   • `ERROR_REQUIRES_RECENT_LOGIN` - If the user's last sign-in time does not meet the security threshold.
  ///   • `ERROR_PROVIDER_ALREADY_LINKED` - If the current user already has an Email & Password linked.
  ///   • `ERROR_OPERATION_NOT_ALLOWED` - Indicates that Email & Password accounts are not enabled.
  ///
  Future<FirebaseUser> linkWithEmailAndPassword({
    @required String email,
    @required String password,
  }) async {
    assert(email != null);
    assert(password != null);
    final Map<dynamic, dynamic> data = await channel.invokeMethod(
      'linkWithEmailAndPassword',
      <String, String>{
        'email': email,
        'password': password,
      },
    );
    final FirebaseUser currentUser = new FirebaseUser._(data);
    return currentUser;
  }

  /// Links the Google Account to the current user using [idToken] and [accessToken].
  ///
  /// This allows the user to sign in to this account in the future with
  /// the given Google Account.
  ///
  /// Errors:
  ///   • `ERROR_INVALID_CREDENTIAL` - If the [authToken] or [authTokenSecret] is malformed or has expired.
  ///   • `ERROR_CREDENTIAL_ALREADY_IN_USE` - If the Google account is already in use by a different account.
  ///   • `ERROR_USER_DISABLED` - If the user has been disabled (for example, in the Firebase console)
  ///   • `ERROR_REQUIRES_RECENT_LOGIN` - If the user's last sign-in time does not meet the security threshold.
  ///   • `ERROR_PROVIDER_ALREADY_LINKED` - If the current user already has a Google account linked.
  ///   • `ERROR_OPERATION_NOT_ALLOWED` - Indicates that Google accounts are not enabled.
  ///
  Future<FirebaseUser> linkWithGoogleCredential({
    @required String idToken,
    @required String accessToken,
  }) async {
    assert(idToken != null);
    assert(accessToken != null);
    final Map<dynamic, dynamic> data = await channel.invokeMethod(
      'linkWithGoogleCredential',
      <String, String>{
        'idToken': idToken,
        'accessToken': accessToken,
      },
    );
    final FirebaseUser currentUser = new FirebaseUser._(data);
    return currentUser;
  }

  /// Links the Facebook Account to the current user using [accessToken].
  ///
  /// This allows the user to sign in to this account in the future with
  /// the given Facebook Account.
  ///
  /// Errors:
  ///   • `ERROR_INVALID_CREDENTIAL` - If the [accessToken] is malformed or has expired.
  ///   • `ERROR_CREDENTIAL_ALREADY_IN_USE` - If the Facebook account is already in use by a different account.
  ///   • `ERROR_USER_DISABLED` - If the user has been disabled (for example, in the Firebase console)
  ///   • `ERROR_REQUIRES_RECENT_LOGIN` - If the user's last sign-in time does not meet the security threshold.
  ///   • `ERROR_PROVIDER_ALREADY_LINKED` - If the current user already has a Facebook account linked.
  ///   • `ERROR_OPERATION_NOT_ALLOWED` - Indicates that Facebook accounts are not enabled.
  ///
  Future<FirebaseUser> linkWithFacebookCredential({
    @required String accessToken,
  }) async {
    assert(accessToken != null);
    final Map<dynamic, dynamic> data = await channel.invokeMethod(
      'linkWithFacebookCredential',
      <String, String>{
        'accessToken': accessToken,
      },
    );
    final FirebaseUser currentUser = new FirebaseUser._(data);
    return currentUser;
  }

<<<<<<< HEAD
  Future<FirebaseUser> unlink({
    @required String providerId,
  }) async {
    final Map<dynamic, dynamic> data = await channel.invokeMethod(
      'unlink',
      <String, String>{
        'providerId': providerId,
=======
  /// Links the Twitter Account to the current user using [authToken] and [authTokenSecret].
  ///
  /// This allows the user to sign in to this account in the future with
  /// the given Twitter Account.
  ///
  /// Errors:
  ///   • `ERROR_INVALID_CREDENTIAL` - If the [authToken] or [authTokenSecret] is malformed or has expired.
  ///   • `ERROR_CREDENTIAL_ALREADY_IN_USE` - If the Twitter account is already in use by a different account.
  ///   • `ERROR_USER_DISABLED` - If the user has been disabled (for example, in the Firebase console)
  ///   • `ERROR_REQUIRES_RECENT_LOGIN` - If the user's last sign-in time does not meet the security threshold.
  ///   • `ERROR_PROVIDER_ALREADY_LINKED` - If the current user already has a Twitter account linked.
  ///   • `ERROR_OPERATION_NOT_ALLOWED` - Indicates that Twitter accounts are not enabled.
  ///
  Future<FirebaseUser> linkWithTwitterCredential({
    @required String authToken,
    @required String authTokenSecret,
  }) async {
    assert(authToken != null);
    assert(authTokenSecret != null);
    final Map<dynamic, dynamic> data = await channel.invokeMethod(
      'linkWithTwitterCredential',
      <String, String>{
        'authToken': authToken,
        'authTokenSecret': authTokenSecret,
>>>>>>> f227acae
      },
    );
    final FirebaseUser currentUser = new FirebaseUser._(data);
    return currentUser;
  }

  /// Sets the user-facing language code for auth operations that can be
  /// internationalized, such as [sendEmailVerification]. This language
  /// code should follow the conventions defined by the IETF in BCP47.
  Future<void> setLanguageCode(String language) async {
    assert(language != null);
    await FirebaseAuth.channel.invokeMethod('setLanguageCode', <String, String>{
      'language': language,
    });
  }

  Future<Null> _callHandler(MethodCall call) async {
    switch (call.method) {
      case 'onAuthStateChanged':
        _onAuthStageChangedHandler(call);
        break;
      case 'phoneVerificationCompleted':
        final int handle = call.arguments['handle'];
        final PhoneVerificationCompleted verificationCompleted =
            _phoneAuthCallbacks[handle]['PhoneVerificationCompleted'];
        verificationCompleted(await currentUser());
        break;
      case 'phoneVerificationFailed':
        final int handle = call.arguments['handle'];
        final PhoneVerificationFailed verificationFailed =
            _phoneAuthCallbacks[handle]['PhoneVerificationFailed'];
        final Map<dynamic, dynamic> exception = call.arguments['exception'];
        verificationFailed(
            new AuthException(exception['code'], exception['message']));
        break;
      case 'phoneCodeSent':
        final int handle = call.arguments['handle'];
        final String verificationId = call.arguments['verificationId'];
        final int forceResendingToken = call.arguments['forceResendingToken'];

        final PhoneCodeSent codeSent =
            _phoneAuthCallbacks[handle]['PhoneCodeSent'];
        if (forceResendingToken == null) {
          codeSent(verificationId);
        } else {
          codeSent(verificationId, forceResendingToken);
        }
        break;
      case 'phoneCodeAutoRetrievalTimeout':
        final int handle = call.arguments['handle'];
        final PhoneCodeAutoRetrievalTimeout codeAutoRetrievalTimeout =
            _phoneAuthCallbacks[handle]['PhoneCodeAutoRetrievealTimeout'];
        final String verificationId = call.arguments['verificationId'];
        codeAutoRetrievalTimeout(verificationId);
        break;
    }
    return null;
  }

  void _onAuthStageChangedHandler(MethodCall call) {
    final Map<dynamic, dynamic> data = call.arguments["user"];
    final int id = call.arguments["id"];

    final FirebaseUser currentUser =
        data != null ? new FirebaseUser._(data) : null;
    _authStateChangedControllers[id].add(currentUser);
  }
}<|MERGE_RESOLUTION|>--- conflicted
+++ resolved
@@ -769,15 +769,6 @@
     return currentUser;
   }
 
-<<<<<<< HEAD
-  Future<FirebaseUser> unlink({
-    @required String providerId,
-  }) async {
-    final Map<dynamic, dynamic> data = await channel.invokeMethod(
-      'unlink',
-      <String, String>{
-        'providerId': providerId,
-=======
   /// Links the Twitter Account to the current user using [authToken] and [authTokenSecret].
   ///
   /// This allows the user to sign in to this account in the future with
@@ -802,7 +793,6 @@
       <String, String>{
         'authToken': authToken,
         'authTokenSecret': authTokenSecret,
->>>>>>> f227acae
       },
     );
     final FirebaseUser currentUser = new FirebaseUser._(data);
