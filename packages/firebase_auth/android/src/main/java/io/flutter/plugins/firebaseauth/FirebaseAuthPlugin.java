--- conflicted
+++ resolved
@@ -393,7 +393,6 @@
         .addOnCompleteListener(new SignInCompleteListener(result));
   }
 
-<<<<<<< HEAD
   private void handleUnlink(MethodCall call, final Result result) {
     @SuppressWarnings("unchecked")
     Map<String, String> arguments = (Map<String, String>) call.arguments;
@@ -404,13 +403,8 @@
         .addOnCompleteListener(new SignInCompleteListener(result));
   }
 
-  private void handleSignInWithFacebook(MethodCall call, final Result result) {
-    @SuppressWarnings("unchecked")
-    Map<String, String> arguments = (Map<String, String>) call.arguments;
-=======
   private void handleSignInWithFacebook(MethodCall call, Result result) {
     Map<String, String> arguments = call.arguments();
->>>>>>> f227acae
     String accessToken = arguments.get("accessToken");
 
     AuthCredential credential = FacebookAuthProvider.getCredential(accessToken);
