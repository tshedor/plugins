// Copyright 2017 The Chromium Authors. All rights reserved.
// Use of this source code is governed by a BSD-style license that can be
// found in the LICENSE file.

import 'dart:async';

import 'package:firebase_auth/firebase_auth.dart';
import 'package:flutter/services.dart';
import 'package:flutter_test/flutter_test.dart';

const String kMockProviderId = 'firebase';
const String kMockUid = '12345';
const String kMockDisplayName = 'Flutter Test User';
const String kMockPhotoUrl = 'http://www.example.com/';
const String kMockEmail = 'test@example.com';
const String kMockPassword = 'passw0rd';
const String kMockIdToken = '12345';
const String kMockAccessToken = '67890';
const String kMockCustomToken = '12345';
const String kMockPhoneNumber = '5555555555';
const String kMockVerificationId = '12345';
const String kMockSmsCode = '123456';
const String kMockLanguage = 'en';

void main() {
  group('$FirebaseAuth', () {
    final FirebaseAuth auth = FirebaseAuth.instance;
    final List<MethodCall> log = <MethodCall>[];

    int mockHandleId = 0;

    setUp(() {
      log.clear();
      FirebaseAuth.channel.setMockMethodCallHandler((MethodCall call) async {
        log.add(call);
        switch (call.method) {
          case "getIdToken":
            return kMockIdToken;
            break;
          case "startListeningAuthState":
            return mockHandleId++;
            break;
          case "sendPasswordResetEmail":
          case "updateEmail":
          case "updatePassword":
          case "updateProfile":
            return null;
            break;
          case "fetchProvidersForEmail":
            return new List<String>(0);
            break;
          case "verifyPhoneNumber":
            return null;
            break;
          default:
            return mockFirebaseUser();
            break;
        }
      });
    });
    void verifyUser(FirebaseUser user) {
      expect(user, isNotNull);
      expect(user.isAnonymous, isTrue);
      expect(user.isEmailVerified, isFalse);
      expect(user.providerData.length, 1);
      final UserInfo userInfo = user.providerData[0];
      expect(userInfo.providerId, kMockProviderId);
      expect(userInfo.uid, kMockUid);
      expect(userInfo.displayName, kMockDisplayName);
      expect(userInfo.photoUrl, kMockPhotoUrl);
      expect(userInfo.email, kMockEmail);
    }

    test('currentUser', () async {
      final FirebaseUser user = await auth.currentUser();
      verifyUser(user);
      expect(
        log,
        <Matcher>[
          isMethodCall('currentUser', arguments: null),
        ],
      );
    });

    test('signInAnonymously', () async {
      final FirebaseUser user = await auth.signInAnonymously();
      verifyUser(user);
      expect(await user.getIdToken(), equals(kMockIdToken));
      expect(await user.getIdToken(refresh: true), equals(kMockIdToken));
      expect(
        log,
        <Matcher>[
          isMethodCall('signInAnonymously', arguments: null),
          isMethodCall(
            'getIdToken',
            arguments: <String, bool>{'refresh': false},
          ),
          isMethodCall(
            'getIdToken',
            arguments: <String, bool>{'refresh': true},
          ),
        ],
      );
    });

    test('createUserWithEmailAndPassword', () async {
      final FirebaseUser user = await auth.createUserWithEmailAndPassword(
        email: kMockEmail,
        password: kMockPassword,
      );
      verifyUser(user);
      expect(
        log,
        <Matcher>[
          isMethodCall(
            'createUserWithEmailAndPassword',
            arguments: <String, String>{
              'email': kMockEmail,
              'password': kMockPassword,
            },
          ),
        ],
      );
    });

    test('fetchProvidersForEmail', () async {
      final List<String> providers =
          await auth.fetchProvidersForEmail(email: kMockEmail);
      expect(providers, isNotNull);
      expect(providers.length, 0);
      expect(
        log,
        <Matcher>[
          isMethodCall(
            'fetchProvidersForEmail',
            arguments: <String, String>{'email': kMockEmail},
          ),
        ],
      );
    });

    test('linkWithEmailAndPassword', () async {
      final FirebaseUser user = await auth.linkWithEmailAndPassword(
        email: kMockEmail,
        password: kMockPassword,
      );
      verifyUser(user);
      expect(
        log,
        <Matcher>[
          isMethodCall(
            'linkWithEmailAndPassword',
            arguments: <String, String>{
              'email': kMockEmail,
              'password': kMockPassword,
            },
          ),
        ],
      );
    });

    test('signInWithGoogle', () async {
      final FirebaseUser user = await auth.signInWithGoogle(
        idToken: kMockIdToken,
        accessToken: kMockAccessToken,
      );
      verifyUser(user);
      expect(
        log,
        <Matcher>[
          isMethodCall(
            'signInWithGoogle',
            arguments: <String, String>{
              'idToken': kMockIdToken,
              'accessToken': kMockAccessToken,
            },
          ),
        ],
      );
    });

    test('signInWithPhoneNumber', () async {
      await auth.signInWithPhoneNumber(
          verificationId: kMockVerificationId, smsCode: kMockSmsCode);
      expect(log, <Matcher>[
        isMethodCall('signInWithPhoneNumber', arguments: <String, dynamic>{
          'verificationId': kMockVerificationId,
          'smsCode': kMockSmsCode,
        })
      ]);
    });

    test('verifyPhoneNumber', () async {
      await auth.verifyPhoneNumber(
          phoneNumber: kMockPhoneNumber,
          timeout: const Duration(seconds: 5),
          verificationCompleted: null,
          verificationFailed: null,
          codeSent: null,
          codeAutoRetrievalTimeout: null);
      expect(log, <Matcher>[
        isMethodCall('verifyPhoneNumber', arguments: <String, dynamic>{
          'handle': 1,
          'phoneNumber': kMockPhoneNumber,
          'timeout': 5000,
          'forceResendingToken': null,
        })
      ]);
    });

    test('linkWithGoogleCredential', () async {
      final FirebaseUser user = await auth.linkWithGoogleCredential(
        idToken: kMockIdToken,
        accessToken: kMockAccessToken,
      );
      verifyUser(user);
      expect(
        log,
        <Matcher>[
          isMethodCall(
            'linkWithGoogleCredential',
            arguments: <String, String>{
              'idToken': kMockIdToken,
              'accessToken': kMockAccessToken,
            },
          ),
        ],
      );
    });

    test('linkWithFacebookCredential', () async {
      final FirebaseUser user = await auth.linkWithFacebookCredential(
        accessToken: kMockAccessToken,
      );
      verifyUser(user);
      expect(
        log,
        <Matcher>[
          isMethodCall(
            'linkWithFacebookCredential',
            arguments: <String, String>{
              'accessToken': kMockAccessToken,
            },
          ),
        ],
      );
    });

    test('unlink', () async {
      final FirebaseUser user = await auth.unlink(
        providerId: kMockProviderId,
      );
      verifyUser(user);
      expect(
        log,
        <Matcher>[
          isMethodCall(
            'unlink',
            arguments: <String, String>{
              'providerId': kMockProviderId,
            },
          ),
        ],
      );
    });

    test('signInWithFacebook', () async {
      final FirebaseUser user = await auth.signInWithFacebook(
        accessToken: kMockAccessToken,
      );
      verifyUser(user);
      expect(
        log,
        <Matcher>[
          isMethodCall(
            'signInWithFacebook',
            arguments: <String, String>{
              'accessToken': kMockAccessToken,
            },
          ),
        ],
      );
    });

    test('linkWithEmailAndPassword', () async {
      final FirebaseUser user = await auth.linkWithEmailAndPassword(
        email: kMockEmail,
        password: kMockPassword,
      );
      verifyUser(user);
      expect(
        log,
        <Matcher>[
          isMethodCall(
            'linkWithEmailAndPassword',
            arguments: <String, String>{
              'email': kMockEmail,
              'password': kMockPassword,
            },
          ),
        ],
      );
    });

    test('sendEmailVerification', () async {
      final FirebaseUser user = await auth.currentUser();
      await user.sendEmailVerification();

      expect(
        log,
        <Matcher>[
          isMethodCall(
            'currentUser',
            arguments: null,
          ),
          isMethodCall(
            'sendEmailVerification',
            arguments: null,
          ),
        ],
      );
    });

    test('reload', () async {
      final FirebaseUser user = await auth.currentUser();
      await user.reload();

      expect(
        log,
        <Matcher>[
          isMethodCall(
            'currentUser',
            arguments: null,
          ),
          isMethodCall(
            'reload',
            arguments: null,
          ),
        ],
      );
    });

    test('delete', () async {
      final FirebaseUser user = await auth.currentUser();
      await user.delete();

      expect(
        log,
        <Matcher>[
          isMethodCall(
            'currentUser',
            arguments: null,
          ),
          isMethodCall(
            'delete',
            arguments: null,
          ),
        ],
      );
    });

    test('sendPasswordResetEmail', () async {
      await auth.sendPasswordResetEmail(
        email: kMockEmail,
      );
      expect(
        log,
        <Matcher>[
          isMethodCall(
            'sendPasswordResetEmail',
            arguments: <String, String>{
              'email': kMockEmail,
            },
          ),
        ],
      );
    });

    test('updateEmail', () async {
      final FirebaseUser user = await auth.currentUser();
      await user.updateEmail(kMockEmail);
      expect(log, <Matcher>[
        isMethodCall(
          'currentUser',
          arguments: null,
        ),
        isMethodCall(
          'updateEmail',
          arguments: <String, String>{
            'email': kMockEmail,
          },
        ),
      ]);
    });

    test('updatePassword', () async {
      final FirebaseUser user = await auth.currentUser();
      await user.updatePassword(kMockPassword);
      expect(log, <Matcher>[
        isMethodCall(
          'currentUser',
          arguments: null,
        ),
        isMethodCall(
          'updatePassword',
          arguments: <String, String>{
            'password': kMockPassword,
          },
        ),
      ]);
    });

    test('updateProfile', () async {
      final UserUpdateInfo userUpdateInfo = new UserUpdateInfo();
      userUpdateInfo.photoUrl = kMockPhotoUrl;
      userUpdateInfo.displayName = kMockDisplayName;

      final FirebaseUser user = await auth.currentUser();
      await user.updateProfile(userUpdateInfo);
      expect(log, <Matcher>[
        isMethodCall(
          'currentUser',
          arguments: null,
        ),
        isMethodCall(
          'updateProfile',
          arguments: <String, String>{
            'photoUrl': kMockPhotoUrl,
            'displayName': kMockDisplayName,
          },
        ),
      ]);
    });

<<<<<<< HEAD
    test('updateEmail', () async {
      final String updatedEmail = 'atestemail@gmail.com';
      await auth.updateEmail(email: updatedEmail);
      expect(
        log,
        <Matcher>[
          isMethodCall(
            'updateEmail',
            arguments: <String, String>{'email': updatedEmail},
          ),
        ],
      );
    });

=======
>>>>>>> 2d189427
    test('signInWithCustomToken', () async {
      final FirebaseUser user =
          await auth.signInWithCustomToken(token: kMockCustomToken);
      verifyUser(user);
      expect(
        log,
        <Matcher>[
          isMethodCall('signInWithCustomToken', arguments: <String, String>{
            'token': kMockCustomToken,
          })
        ],
      );
    });

    test('onAuthStateChanged', () async {
      mockHandleId = 42;

      Future<Null> simulateEvent(Map<String, dynamic> user) async {
        await BinaryMessages.handlePlatformMessage(
          FirebaseAuth.channel.name,
          FirebaseAuth.channel.codec.encodeMethodCall(
            new MethodCall(
              'onAuthStateChanged',
              <String, dynamic>{'id': 42, 'user': user},
            ),
          ),
          (_) {},
        );
      }

      final AsyncQueue<FirebaseUser> events = new AsyncQueue<FirebaseUser>();

      // Subscribe and allow subscription to complete.
      final StreamSubscription<FirebaseUser> subscription =
          auth.onAuthStateChanged.listen(events.add);
      await new Future<Null>.delayed(const Duration(seconds: 0));

      await simulateEvent(null);
      await simulateEvent(mockFirebaseUser());

      final FirebaseUser user1 = await events.remove();
      expect(user1, isNull);

      final FirebaseUser user2 = await events.remove();
      verifyUser(user2);

      // Cancel subscription and allow cancellation to complete.
      subscription.cancel();
      await new Future<Null>.delayed(const Duration(seconds: 0));

      expect(
        log,
        <Matcher>[
          isMethodCall('startListeningAuthState', arguments: null),
          isMethodCall(
            'stopListeningAuthState',
            arguments: <String, dynamic>{
              'id': 42,
            },
          ),
        ],
      );
    });

    test('setLanguageCode', () async {
      await auth.setLanguageCode(kMockLanguage);

      expect(
        log,
        <Matcher>[
          isMethodCall(
            'setLanguageCode',
            arguments: <String, String>{
              'language': kMockLanguage,
            },
          ),
        ],
      );
    });
  });
}

Map<String, dynamic> mockFirebaseUser(
        {String providerId = kMockProviderId,
        String uid = kMockUid,
        String displayName = kMockDisplayName,
        String photoUrl = kMockPhotoUrl,
        String email = kMockEmail}) =>
    <String, dynamic>{
      'isAnonymous': true,
      'isEmailVerified': false,
      'providerData': <Map<String, String>>[
        <String, String>{
          'providerId': providerId,
          'uid': uid,
          'displayName': displayName,
          'photoUrl': photoUrl,
          'email': email,
        },
      ],
    };

/// Queue whose remove operation is asynchronous, awaiting a corresponding add.
class AsyncQueue<T> {
  Map<int, Completer<T>> _completers = <int, Completer<T>>{};
  int _nextToRemove = 0;
  int _nextToAdd = 0;

  void add(T element) {
    _completer(_nextToAdd++).complete(element);
  }

  Future<T> remove() {
    final Future<T> result = _completer(_nextToRemove++).future;
    return result;
  }

  Completer<T> _completer(int index) {
    if (_completers.containsKey(index)) {
      return _completers.remove(index);
    } else {
      return _completers[index] = new Completer<T>();
    }
  }
}<|MERGE_RESOLUTION|>--- conflicted
+++ resolved
@@ -432,7 +432,6 @@
       ]);
     });
 
-<<<<<<< HEAD
     test('updateEmail', () async {
       final String updatedEmail = 'atestemail@gmail.com';
       await auth.updateEmail(email: updatedEmail);
@@ -447,8 +446,6 @@
       );
     });
 
-=======
->>>>>>> 2d189427
     test('signInWithCustomToken', () async {
       final FirebaseUser user =
           await auth.signInWithCustomToken(token: kMockCustomToken);
